--- conflicted
+++ resolved
@@ -41,24 +41,6 @@
         lastCallbackId = 10;
     return lastCallbackId;
 }
-<<<<<<< HEAD
-// Generic handler for all potential responses to SendDataRequests
-function testResponseForSendDataRequest(sent, received) {
-    if (received instanceof SendDataResponse) {
-        return received.wasSent
-            ? "confirmation"
-            : "fatal_controller";
-    }
-    else if (received instanceof SendDataRequest) {
-        return received.isFailed()
-            ? "fatal_node"
-            : "final" // send data requests are final unless stated otherwise by a CommandClass
-        ;
-    }
-    return "unexpected";
-}
-=======
->>>>>>> 75ee471e
 let SendDataRequest = class SendDataRequest extends Message_1.Message {
     constructor(driver, command, 
     /** Options regarding the transmission of the message */
@@ -179,7 +161,7 @@
 function testResponseForSendDataRequest(sent, received) {
     if (received instanceof SendDataResponse) {
         return received.wasSent
-            ? "intermediate"
+            ? "confirmation"
             : "fatal_controller";
     }
     else if (received instanceof SendDataRequest) {
