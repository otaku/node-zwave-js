--- conflicted
+++ resolved
@@ -7,13 +7,10 @@
 ## __WORK IN PROGRESS__
 ### Bugfixes
 * If a node association is duplicated between `Association CC` and `Multi Channel Association CC`, it is now removed from both when using `Controller.removeAssociations`
-<<<<<<< HEAD
 * Add missing production dependency `semver` to `@zwave-js/config`
 * The `duration` property for the `Binary Switch`, `Color Switch`, `Multilevel Switch` and `Scene Activation` CCs is now writeable
 * The `Central Scene CC` interview is now skipped if a device does not respond to the supported scenes request
-=======
 * Empty user codes are now also handled as strings instead of Buffer objects
->>>>>>> bc40780d
 
 ## 5.3.6 (2020-11-04)
 ### Bugfixes
